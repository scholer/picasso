#!/usr/bin/env python
"""
    gui/localize
    ~~~~~~~~~~~~~~~~~~~~

    Graphical user interface for localizing single molecules

    :author: Joerg Schnitzbauer, 2015
"""

import os.path
import sys
import yaml
from PyQt4 import QtCore, QtGui
import time
import numpy as np
import traceback
from concurrent.futures import wait


_this_file = os.path.abspath(__file__)
_this_directory = os.path.dirname(_this_file)
_parent_directory = os.path.dirname(_this_directory)
sys.path.insert(0, _parent_directory)    # We want to use the local picasso instead the system-wide
from picasso import io, localize


CMAP_GRAYSCALE = [QtGui.qRgb(_, _, _) for _ in range(256)]
DEFAULT_PARAMETERS = {'Box Size': 7, 'Minimum LGM': 5000}


class RubberBand(QtGui.QRubberBand):

    def __init__(self, parent):
        super().__init__(QtGui.QRubberBand.Rectangle, parent)

    def paintEvent(self, event):
        painter = QtGui.QPainter(self)
        color = QtGui.QColor(QtCore.Qt.blue)
        painter.setPen(QtGui.QPen(color))
        rect = event.rect()
        rect.setHeight(rect.height() - 1)
        rect.setWidth(rect.width() - 1)
        painter.drawRect(rect)


class View(QtGui.QGraphicsView):
    """ The central widget which shows `Scene` objects of individual frames """

    def __init__(self, window):
        super().__init__(window)
        self.window = window
        self.setAcceptDrops(True)
        self.pan = False
        self.hscrollbar = self.horizontalScrollBar()
        self.vscrollbar = self.verticalScrollBar()
        self.rubberband = RubberBand(self)
        self.roi = None

    def mousePressEvent(self, event):
        if event.button() == QtCore.Qt.LeftButton:
            self.roi_origin = QtCore.QPoint(event.pos())
            self.rubberband.setGeometry(QtCore.QRect(self.roi_origin, QtCore.QSize()))
            self.rubberband.show()
        elif event.button() == QtCore.Qt.RightButton:
            self.pan = True
            self.pan_start_x = event.x()
            self.pan_start_y = event.y()
            self.setCursor(QtCore.Qt.ClosedHandCursor)
            event.accept()
        else:
            event.ignore()

    def mouseMoveEvent(self, event):
        if event.buttons() == QtCore.Qt.LeftButton:
            self.rubberband.setGeometry(QtCore.QRect(self.roi_origin, event.pos()))
        if self.pan:
            self.hscrollbar.setValue(self.hscrollbar.value() - event.x() + self.pan_start_x)
            self.vscrollbar.setValue(self.vscrollbar.value() - event.y() + self.pan_start_y)
            self.pan_start_x = event.x()
            self.pan_start_y = event.y()
            event.accept()
        else:
            event.ignore()

    def mouseReleaseEvent(self, event):
        if event.button() == QtCore.Qt.LeftButton:
            self.roi_end = QtCore.QPoint(event.pos())
            dx = abs(self.roi_end.x() - self.roi_origin.x())
            dy = abs(self.roi_end.y() - self.roi_origin.y())
            if dx < 10 or dy < 10:
                self.roi = None
                self.rubberband.hide()
            else:
                roi_points = (self.mapToScene(self.roi_origin), self.mapToScene(self.roi_end))
                self.roi = list([[int(_.y()), int(_.x())] for _ in roi_points])
            self.window.draw_frame()
        elif event.button() == QtCore.Qt.RightButton:
            self.pan = False
            self.setCursor(QtCore.Qt.ArrowCursor)
            event.accept()
        else:
            event.ignore()

    def wheelEvent(self, event):
        """ Implements zoooming with the mouse wheel """
        scale = 1.008 ** (-event.delta())
        self.scale(scale, scale)


class Scene(QtGui.QGraphicsScene):
    """ Scenes render indivdual frames and can be displayed in a `View` widget """

    def __init__(self, window, parent=None):
        super().__init__(parent)
        self.window = window
        self.dragMoveEvent = self.dragEnterEvent

    def path_from_drop(self, event):
        url = event.mimeData().urls()[0]
        path = url.toLocalFile()
        base, extension = os.path.splitext(path)
        return path, extension

    def drop_has_valid_url(self, event):
        if not event.mimeData().hasUrls():
            return False
        path, extension = self.path_from_drop(event)
        if extension.lower() not in ['.raw', '.yaml']:
            return False
        return True

    def dragEnterEvent(self, event):
        if self.drop_has_valid_url(event):
            event.accept()
        else:
            event.ignore()

    def dropEvent(self, event):
        """ Loads raw movies or yaml parameters when dropped into the scene """
        path, extension = self.path_from_drop(event)
        if extension == '.raw':
            self.window.open(path)
        elif extension == '.yaml':
            self.window.load_parameters(path)
        else:
            pass  # TODO: send message to user


class FitMarker(QtGui.QGraphicsItemGroup):

    def __init__(self, x, y, size, parent=None):
        super().__init__(parent)
        L = size/2
        line1 = QtGui.QGraphicsLineItem(x-L, y-L, x+L, y+L)
        line1.setPen(QtGui.QPen(QtGui.QColor(0, 255, 0)))
        self.addToGroup(line1)
        line2 = QtGui.QGraphicsLineItem(x-L, y+L, x+L, y-L)
        line2.setPen(QtGui.QPen(QtGui.QColor(0, 255, 0)))
        self.addToGroup(line2)


class OddSpinBox(QtGui.QSpinBox):
    """ A spinbox that allows only odd numbers """

    def __init__(self, parent=None):
        super().__init__(parent)
        self.setSingleStep(2)
        self.valueChanged.connect(self.on_value_changed)

    def on_value_changed(self, value):
        if value % 2 == 0:
            self.setValue(value + 1)


class ParametersDialog(QtGui.QDialog):
    """ The dialog showing analysis parameters """

    def __init__(self, parent=None):
        super().__init__(parent)
        self.window = parent
        self.setWindowTitle('Parameters')
        self.resize(300, 0)
        self.setModal(False)

        vbox = QtGui.QVBoxLayout(self)
        identification_groupbox = QtGui.QGroupBox('Identification')
        vbox.addWidget(identification_groupbox)
        identification_grid = QtGui.QGridLayout(identification_groupbox)

        # Box Size
        identification_grid.addWidget(QtGui.QLabel('Box side length:'), 0, 0)
        self.box_spinbox = OddSpinBox()
        self.box_spinbox.setValue(DEFAULT_PARAMETERS['Box Size'])
        self.box_spinbox.valueChanged.connect(self.on_box_changed)
        identification_grid.addWidget(self.box_spinbox, 0, 1)

        # Minimum LGM
        identification_grid.addWidget(QtGui.QLabel('Minimum LGM:'), 1, 0)
        self.mlgm_spinbox = QtGui.QSpinBox()
        self.mlgm_spinbox.setRange(0, 999999)
        self.mlgm_spinbox.setValue(DEFAULT_PARAMETERS['Minimum LGM'])
        self.mlgm_spinbox.setKeyboardTracking(False)
        self.mlgm_spinbox.valueChanged.connect(self.on_mlgm_spinbox_changed)
        identification_grid.addWidget(self.mlgm_spinbox, 1, 1)

        # Slider
        self.mlgm_slider = QtGui.QSlider()
        self.mlgm_slider.setOrientation(QtCore.Qt.Horizontal)
        self.mlgm_slider.setRange(0, 10000)
        self.mlgm_slider.setValue(DEFAULT_PARAMETERS['Minimum LGM'])
        self.mlgm_slider.setSingleStep(1)
        self.mlgm_slider.setPageStep(20)
        self.mlgm_slider.valueChanged.connect(self.on_mlgm_slider_changed)
        identification_grid.addWidget(self.mlgm_slider, 2, 0, 1, 2)

        hbox = QtGui.QHBoxLayout()
        identification_grid.addLayout(hbox, 3, 0, 1, 2)

        # Min SpinBox
        self.mlgm_min_spinbox = QtGui.QSpinBox()
        self.mlgm_min_spinbox.setRange(0, 999999)
        self.mlgm_min_spinbox.setKeyboardTracking(False)
        self.mlgm_min_spinbox.setValue(0)
        self.mlgm_min_spinbox.valueChanged.connect(self.on_mlgm_min_changed)
        hbox.addWidget(self.mlgm_min_spinbox)

        hbox.addStretch(1)

        # Max SpinBox
        self.mlgm_max_spinbox = QtGui.QSpinBox()
        self.mlgm_max_spinbox.setKeyboardTracking(False)
        self.mlgm_max_spinbox.setRange(0, 999999)
        self.mlgm_max_spinbox.setValue(10000)
        self.mlgm_max_spinbox.valueChanged.connect(self.on_mlgm_max_changed)
        hbox.addWidget(self.mlgm_max_spinbox)

        self.preview_checkbox = QtGui.QCheckBox('Preview')
        self.preview_checkbox.setTristate(False)
        # self.preview_checkbox.setChecked(True)
        self.preview_checkbox.stateChanged.connect(self.on_preview_changed)
        identification_grid.addWidget(self.preview_checkbox, 4, 0)

        exp_groupbox = QtGui.QGroupBox('Experiment Settings')
        vbox.addWidget(exp_groupbox)
        exp_grid = QtGui.QGridLayout(exp_groupbox)

        # Experiment settings
        exp_grid.addWidget(QtGui.QLabel('Camera:'), 0, 0)
        self.camera_combo = QtGui.QComboBox()
        self.camera_combo.currentIndexChanged.connect(self.on_camera_changed)
        exp_grid.addWidget(self.camera_combo, 0, 1)
        self.camera_tabs = QtGui.QTabWidget()
        exp_grid.addWidget(self.camera_tabs, 1, 0, 1, 2)

        # EMCCD
        emccd_widget = QtGui.QWidget()
        self.camera_tabs.addTab(emccd_widget, 'EMCCD')
        emccd_grid = QtGui.QGridLayout(emccd_widget)
        self.em_checkbox = QtGui.QCheckBox('Electron Multiplying')
        self.em_checkbox.toggled.connect(self.update_readmodes)
        emccd_grid.addWidget(self.em_checkbox, 1, 1)
        emccd_grid.addWidget(QtGui.QLabel('EM Real Gain:'), 2, 0)
        self.gain_spinbox = QtGui.QSpinBox()
        self.gain_spinbox.setRange(1, 1000)
        emccd_grid.addWidget(self.gain_spinbox, 2, 1)
        emccd_grid.addWidget(QtGui.QLabel('Readout Mode:'), 3, 0)
        self.readmode_combo = QtGui.QComboBox()
        self.readmode_combo.currentIndexChanged.connect(self.update_preamps)
        emccd_grid.addWidget(self.readmode_combo, 3, 1)
        emccd_grid.addWidget(QtGui.QLabel('Pre-Amp Gain:'), 4, 0)
        self.preamp_combo = QtGui.QComboBox()
        emccd_grid.addWidget(self.preamp_combo, 4, 1)

        # sCMOS
        scmos_widget = QtGui.QWidget()
        self.camera_tabs.addTab(scmos_widget, 'sCMOS')
        scmos_grid = QtGui.QGridLayout(scmos_widget)
        scmos_grid.addWidget(QtGui.QLabel('Readout Rate:'), 0, 0)
        self.readoutrate_combo = QtGui.QComboBox()
        self.readoutrate_combo.currentIndexChanged.connect(self.update_gains)
        scmos_grid.addWidget(self.readoutrate_combo, 0, 1)
        scmos_grid.addWidget(QtGui.QLabel('Gain Setting:'), 1, 0)
        self.gain_combo = QtGui.QComboBox()
        scmos_grid.addWidget(self.gain_combo, 1, 1)

        # Wavelength
        exp_grid.addWidget(QtGui.QLabel('Excitation Wavelength:'), 5, 0)
        self.excitation_combo = QtGui.QComboBox()
        exp_grid.addWidget(self.excitation_combo, 5, 1)
        self.camera_combo.addItems([''] + sorted(list(localize.CONFIG['Cameras'].keys())))

    def on_camera_changed(self, index):
        self.update_readmodes()
        self.update_readoutrates()
        self.excitation_combo.clear()
        camera = self.camera_combo.currentText()
        if camera:
            if 'Sensor' in localize.CONFIG['Cameras'][camera]:
                sensor = localize.CONFIG['Cameras'][camera]['Sensor']
                if sensor == 'EMCCD':
                    self.camera_tabs.setCurrentIndex(0)
                elif sensor == 'sCMOS':
                    self.camera_tabs.setCurrentIndex(1)
            if 'Quantum Efficiency' in localize.CONFIG['Cameras'][camera]:
                wavelengths = sorted(list(localize.CONFIG['Cameras'][camera]['Quantum Efficiency'].keys()))
                wavelengths = [str(_) for _ in wavelengths]
                self.excitation_combo.addItems([''] + wavelengths)

    def update_readmodes(self):
        self.readmode_combo.clear()
        camera = self.camera_combo.currentText()
        if camera:
            if 'Sensor' in localize.CONFIG['Cameras'][camera]:
                sensor = localize.CONFIG['Cameras'][camera]['Sensor']
                if sensor == 'EMCCD':
                    em = self.em_checkbox.isChecked()
                    self.readmode_combo.addItems([''] + sorted(list(localize.CONFIG['Cameras'][camera]['Sensitivity'][em].keys())))

    def update_readoutrates(self):
        self.readoutrate_combo.clear()
        camera = self.camera_combo.currentText()
        if camera:
            if 'Sensor' in localize.CONFIG['Cameras'][camera]:
                sensor = localize.CONFIG['Cameras'][camera]['Sensor']
                if sensor == 'sCMOS':
                    self.readoutrate_combo.addItems([''] + sorted(list(localize.CONFIG['Cameras'][camera]['Sensitivity'])))

    def update_gains(self):
        self.gain_combo.clear()
        camera = self.camera_combo.currentText()
        readout = self.readoutrate_combo.currentText()
        if camera and readout:
            self.gain_combo.addItems([''] + sorted(list(localize.CONFIG['Cameras'][camera]['Sensitivity'][readout])))

    def update_preamps(self, index):
        self.preamp_combo.clear()
        camera = self.camera_combo.currentText()
        if camera:
            if localize.CONFIG['Cameras'][camera]['Sensor'] == 'EMCCD':
                em = self.em_checkbox.isChecked()
                readmode = self.readmode_combo.currentText()
                if readmode:
                    preamps = range(len(localize.CONFIG['Cameras'][camera]['Sensitivity'][em][readmode]))
                    preamps = [''] + [str(_ + 1) for _ in list(preamps)]
                    self.preamp_combo.addItems(preamps)

    def on_box_changed(self, value):
        self.window.on_parameters_changed()

    def on_mlgm_spinbox_changed(self, value):
        if value < self.mlgm_slider.minimum():
            self.mlgm_min_spinbox.setValue(value)
        if value > self.mlgm_slider.maximum():
            self.mlgm_max_spinbox.setValue(value)
        self.mlgm_slider.setValue(value)

    def on_mlgm_slider_changed(self, value):
        self.mlgm_spinbox.setValue(value)
        if self.preview_checkbox.isChecked():
            self.window.on_parameters_changed()

    def on_mlgm_min_changed(self, value):
        self.mlgm_slider.setMinimum(value)

    def on_mlgm_max_changed(self, value):
        self.mlgm_slider.setMaximum(value)

    def on_preview_changed(self, state):
        self.window.draw_frame()

    def set_camera_parameters(self, parameters):
        self.camera_combo.setCurrentIndex(0)
        if 'Camera' in parameters:
            camera = parameters['Camera']
            for index in range(self.camera_combo.count()):
                if self.camera_combo.itemText(index) == camera:
                    self.camera_combo.setCurrentIndex(index)
                    break
        if 'Electron Multiplying' in parameters:
            self.em_checkbox.setChecked(parameters['Electron Multiplying'])
            if parameters['Electron Multiplying']:
                if 'EM Real Gain' in parameters:
                    self.gain_spinbox.setValue(parameters['EM Real Gain'])
            self.readmode_combo.setCurrentIndex(0)
        if 'Readout Mode' in parameters:
            for index in range(self.readmode_combo.count()):
                if self.readmode_combo.itemText(index) == parameters['Readout Mode']:
                    self.readmode_combo.setCurrentIndex(index)
                    break
        self.preamp_combo.setCurrentIndex(0)
        if 'Pre-Amp Gain' in parameters:
            for index in range(self.preamp_combo.count()):
                if self.preamp_combo.itemText(index) == str(parameters['Pre-Amp Gain']):
                    self.preamp_combo.setCurrentIndex(index)
                    break
        self.readoutrate_combo.setCurrentIndex(0)
        if 'Readout Rate' in parameters:
            for index in range(self.readoutrate_combo.count()):
                if self.readoutrate_combo.itemText(index) == parameters['Readout Rate']:
                    self.readoutrate_combo.setCurrentIndex(index)
                    break
        if 'Gain Setting' in parameters:
            for index in range(self.gain_combo.count()):
                if self.gain_combo.itemText(index) == parameters['Gain Setting']:
                    self.gain_combo.setCurrentIndex(index)
                    break
        self.excitation_combo.setCurrentIndex(0)
        if 'Excitation Wavelength' in parameters:
            for index in range(1, self.excitation_combo.count()):
                if int(self.excitation_combo.itemText(index)) == parameters['Excitation Wavelength']:
                    self.excitation_combo.setCurrentIndex(index)
                    break

    def get_camera_parameters(self):
        camera = self.camera_combo.currentText()
        parameters = {'Camera': self.camera_combo.currentText()}
        if localize.CONFIG['Cameras'][camera]['Sensor'] == 'EMCCD':
            parameters['Electron Multiplying'] = self.em_checkbox.isChecked()
            parameters['EM Real Gain'] = self.gain_spinbox.value()
            parameters['Readout Mode'] = self.readmode_combo.currentText()
            parameters['Pre-Amp Gain'] = int(self.preamp_combo.currentText())
            parameters = self.add_wavelength_to_camera_parameters(parameters)
        elif localize.CONFIG['Cameras'][camera]['Sensor'] == 'sCMOS':
            parameters['Readout Rate'] = self.readoutrate_combo.currentText()
            parameters['Gain Setting'] = self.gain_combo.currentText()
            parameters = self.add_wavelength_to_camera_parameters(parameters)
        elif localize.CONFIG['Cameras'][camera]['Sensor'] == 'Simulation':
            pass
        return parameters

    def add_wavelength_to_camera_parameters(self, parameters):
        try:
            parameters['Excitation Wavelength'] = int(self.excitation_combo.currentText())
        except ValueError:
            raise ValueError('You must set the wavelength!')
        return parameters


class ContrastDialog(QtGui.QDialog):

    def __init__(self, window):
        super().__init__(window)
        self.window = window
        self.setWindowTitle('Contrast')
        self.resize(200, 0)
        self.setModal(False)
        grid = QtGui.QGridLayout(self)
        black_label = QtGui.QLabel('Black:')
        grid.addWidget(black_label, 0, 0)
        self.black_spinbox = QtGui.QSpinBox()
        self.black_spinbox.setKeyboardTracking(False)
        self.black_spinbox.setRange(0, 999999)
        self.black_spinbox.valueChanged.connect(self.on_contrast_changed)
        grid.addWidget(self.black_spinbox, 0, 1)
        white_label = QtGui.QLabel('White:')
        grid.addWidget(white_label, 1, 0)
        self.white_spinbox = QtGui.QSpinBox()
        self.white_spinbox.setKeyboardTracking(False)
        self.white_spinbox.setRange(0, 999999)
        self.white_spinbox.valueChanged.connect(self.on_contrast_changed)
        grid.addWidget(self.white_spinbox, 1, 1)
        self.auto_checkbox = QtGui.QCheckBox('Auto')
        self.auto_checkbox.setTristate(False)
        self.auto_checkbox.setChecked(True)
        self.auto_checkbox.stateChanged.connect(self.on_auto_changed)
        grid.addWidget(self.auto_checkbox, 2, 0, 1, 2)
        self.silent_contrast_change = False

    def change_contrast_silently(self, black, white):
        self.silent_contrast_change = True
        self.black_spinbox.setValue(black)
        self.white_spinbox.setValue(white)
        self.silent_contrast_change = False

    def on_contrast_changed(self, value):
        if not self.silent_contrast_change:
            self.auto_checkbox.setChecked(False)
            self.window.draw_frame()

    def on_auto_changed(self, state):
        if state:
            movie = self.window.movie
            frame_number = self.window.current_frame_number
            frame = movie[frame_number]
            self.change_contrast_silently(frame.min(), frame.max())
            self.window.draw_frame()


class Window(QtGui.QMainWindow):
    """ The main window """

    def __init__(self):
        super().__init__()
        # Init GUI
        self.setWindowTitle('Picasso: Localize')
        this_directory = os.path.dirname(os.path.realpath(__file__))
        icon_path = os.path.join(this_directory, 'localize.ico')
        icon = QtGui.QIcon(icon_path)
        self.setWindowIcon(icon)
        self.resize(768, 768)
        self.parameters_dialog = ParametersDialog(self)
        self.contrast_dialog = ContrastDialog(self)
        self.init_menu_bar()
        self.view = View(self)
        self.setCentralWidget(self.view)
        self.scene = Scene(self)
        self.view.setScene(self.scene)
        self.status_bar = self.statusBar()
        self.status_bar_frame_indicator = QtGui.QLabel()
        self.status_bar.addPermanentWidget(self.status_bar_frame_indicator)

        #: Holds the current movie as a numpy memmap in the format (frame, y, x)
        self.movie = None

        #: A dictionary of analysis parameters used for the last operation
        self.last_identification_info = None

        #: A numpy.recarray of identifcations with fields frame, x and y
        self.identifications = None

        self.ready_for_fit = False

        self.locs = None

    def init_menu_bar(self):
        menu_bar = self.menuBar()

        """ File """
        file_menu = menu_bar.addMenu('File')
        open_action = file_menu.addAction('Open movie')
        open_action.setShortcut('Ctrl+O')
        open_action.triggered.connect(self.open_file_dialog)
        file_menu.addAction(open_action)
        save_action = file_menu.addAction('Save localizations')
        save_action.setShortcut('Ctrl+S')
        save_action.triggered.connect(self.save_locs_dialog)
        file_menu.addAction(save_action)
        file_menu.addSeparator()
        # open_parameters_action = file_menu.addAction('Load parameters')
        # open_parameters_action.setShortcut('Ctrl+Shift+O')
        # open_parameters_action.triggered.connect(self.open_parameters)
        # file_menu.addAction(open_parameters_action)
        # save_parameters_action = file_menu.addAction('Save parameters')
        # save_parameters_action.setShortcut('Ctrl+Shift+S')
        # save_parameters_action.triggered.connect(self.save_parameters)
        # file_menu.addAction(save_parameters_action)

        """ View """
        view_menu = menu_bar.addMenu('View')
        previous_frame_action = view_menu.addAction('Previous frame')
        previous_frame_action.setShortcut('Left')
        previous_frame_action.triggered.connect(self.previous_frame)
        view_menu.addAction(previous_frame_action)
        next_frame_action = view_menu.addAction('Next frame')
        next_frame_action.setShortcut('Right')
        next_frame_action.triggered.connect(self.next_frame)
        view_menu.addAction(next_frame_action)
        view_menu.addSeparator()
        first_frame_action = view_menu.addAction('First frame')
        first_frame_action.setShortcut('Home')
        first_frame_action.triggered.connect(self.first_frame)
        view_menu.addAction(first_frame_action)
        last_frame_action = view_menu.addAction('Last frame')
        last_frame_action.setShortcut('End')
        last_frame_action.triggered.connect(self.last_frame)
        view_menu.addAction(last_frame_action)
        go_to_frame_action = view_menu.addAction('Go to frame')
        go_to_frame_action.setShortcut('Ctrl+G')
        go_to_frame_action.triggered.connect(self.to_frame)
        view_menu.addAction(go_to_frame_action)
        view_menu.addSeparator()
        zoom_in_action = view_menu.addAction('Zoom in')
        zoom_in_action.setShortcuts(['Ctrl++', 'Ctrl+='])
        zoom_in_action.triggered.connect(self.zoom_in)
        view_menu.addAction(zoom_in_action)
        zoom_out_action = view_menu.addAction('Zoom out')
        zoom_out_action.setShortcut('Ctrl+-')
        zoom_out_action.triggered.connect(self.zoom_out)
        view_menu.addAction(zoom_out_action)
        fit_in_view_action = view_menu.addAction('Fit image to window')
        fit_in_view_action.setShortcut('Ctrl+W')
        fit_in_view_action.triggered.connect(self.fit_in_view)
        view_menu.addAction(fit_in_view_action)
        view_menu.addSeparator()
        display_settings_action = view_menu.addAction('Contrast')
        display_settings_action.setShortcut('Ctrl+C')
        display_settings_action.triggered.connect(self.contrast_dialog.show)
        view_menu.addAction(display_settings_action)

        """ Analyze """
        analyze_menu = menu_bar.addMenu('Analyze')
        parameters_action = analyze_menu.addAction('Parameters')
        parameters_action.setShortcut('Ctrl+P')
        parameters_action.triggered.connect(self.parameters_dialog.show)
        analyze_menu.addAction(parameters_action)
        analyze_menu.addSeparator()
        identify_action = analyze_menu.addAction('Identify')
        identify_action.setShortcut('Ctrl+I')
        identify_action.triggered.connect(self.identify)
        analyze_menu.addAction(identify_action)
        fit_action = analyze_menu.addAction('Fit')
        fit_action.setShortcut('Ctrl+F')
        fit_action.triggered.connect(self.fit)
        analyze_menu.addAction(fit_action)
        localize_action = analyze_menu.addAction('Localize (Identify && Fit)')
        localize_action.setShortcut('Ctrl+L')
        localize_action.triggered.connect(self.localize)
        analyze_menu.addAction(localize_action)

    def open_file_dialog(self):
        path = QtGui.QFileDialog.getOpenFileName(self, 'Open image sequence', filter='*.raw')
        if path:
            self.open(path)

    def open(self, path):
        try:
            self.movie, self.info = io.load_raw(path, memory_map=True)
            self.movie_path = path
            self.identifications = None
            self.locs = None
            self.ready_for_fit = False
            self.set_frame(0)
            self.fit_in_view()
            self.parameters_dialog.set_camera_parameters(self.info[0])
        except FileNotFoundError:
            pass  # TODO send a message

    def previous_frame(self):
        if self.movie is not None:
            if self.current_frame_number > 0:
                self.set_frame(self.current_frame_number - 1)

    def next_frame(self):
        if self.movie is not None:
            if self.current_frame_number + 1 < self.info[0]['Frames']:
                self.set_frame(self.current_frame_number + 1)

    def first_frame(self):
        if self.movie is not None:
            self.set_frame(0)

    def last_frame(self):
        if self.movie is not None:
            self.set_frame(self.info[0]['Frames'] - 1)

    def to_frame(self):
        if self.movie is not None:
            frames = self.info[0]['Frames']
            number, ok = QtGui.QInputDialog.getInt(self, 'Go to frame', 'Frame number:', self.current_frame_number+1, 1, frames)
            if ok:
                self.set_frame(number - 1)

    def set_frame(self, number):
        self.current_frame_number = number
        if self.contrast_dialog.auto_checkbox.isChecked():
            black = self.movie[number].min()
            white = self.movie[number].max()
            self.contrast_dialog.change_contrast_silently(black, white)
        self.draw_frame()
        self.status_bar_frame_indicator.setText('{:,}/{:,}'.format(number + 1, self.info[0]['Frames']))

    def draw_frame(self):
        if self.movie is not None:
            frame = self.movie[self.current_frame_number]
            frame = frame.astype('float32')
            if self.contrast_dialog.auto_checkbox.isChecked():
                frame -= frame.min()
                frame /= frame.max()
            else:
                frame -= self.contrast_dialog.black_spinbox.value()
                frame /= self.contrast_dialog.white_spinbox.value()
            frame *= 255.0
            frame = np.maximum(frame, 0)
            frame = np.minimum(frame, 255)
            frame = frame.astype('uint8')
            height, width = frame.shape
            image = QtGui.QImage(frame.data, width, height, width, QtGui.QImage.Format_Indexed8)
            image.setColorTable(CMAP_GRAYSCALE)
            pixmap = QtGui.QPixmap.fromImage(image)
            self.scene = Scene(self)
            self.scene.addPixmap(pixmap)
            self.view.setScene(self.scene)
            if self.ready_for_fit:
                identifications_frame = self.identifications[self.identifications.frame == self.current_frame_number]
                box = self.last_identification_info['Box Size']
                self.draw_identifications(identifications_frame, box, QtGui.QColor('yellow'))
            else:
                if self.parameters_dialog.preview_checkbox.isChecked():
                    identifications_frame = localize.identify_by_frame_number(self.movie,
                                                                              self.parameters,
                                                                              self.current_frame_number,
                                                                              self.view.roi)
                    box = self.parameters['Box Size']
                    self.status_bar.showMessage('Found {:,} spots in current frame.'.format(len(identifications_frame)))
                    self.draw_identifications(identifications_frame, box, QtGui.QColor('red'))
                else:
                    self.status_bar.showMessage('')
            if self.locs is not None:
                locs_frame = self.locs[self.locs.frame == self.current_frame_number]
                for loc in locs_frame:
                    self.scene.addItem(FitMarker(loc.x+0.5, loc.y+0.5, 1))

    def draw_identifications(self, identifications, box, color):
        box_half = int(box / 2)
        for identification in identifications:
            x = identification.x
            y = identification.y
            self.scene.addRect(x - box_half, y - box_half, box, box, color)

    def open_parameters(self):
        path = QtGui.QFileDialog.getOpenFileName(self, 'Open parameters', filter='*.yaml')
        if path:
            self.load_parameters(path)

    def load_parameters(self, path):
        with open(path, 'r') as file:
            parameters = yaml.load(file)
            self.parameters_dialog.box_spinbox.setValue(parameters['Box Size'])
            self.parameters_dialog.mlgm_spinbox.setValue(parameters['Minimum LGM'])
            self.status_bar.showMessage('Parameter file {} loaded.'.format(path))

    def save_parameters(self):
        path = QtGui.QFileDialog.getSaveFileName(self, 'Save parameters', filter='*.yaml')
        if path:
            with open(path, 'w') as file:
                yaml.dump(self.parameters, file, default_flow_style=False)

    @property
    def parameters(self):
        return {'Box Size': self.parameters_dialog.box_spinbox.value(),
                'Minimum LGM': self.parameters_dialog.mlgm_slider.value()}

    def on_parameters_changed(self):
        self.locs = None
        self.ready_for_fit = False
        self.draw_frame()

    def identify(self, fit_afterwards=False):
        if self.movie is not None:
            self.status_bar.showMessage('Preparing identification...')
            self.identificaton_worker = IdentificationWorker(self, fit_afterwards)
            self.identificaton_worker.progressMade.connect(self.on_identify_progress)
            self.identificaton_worker.finished.connect(self.on_identify_finished)
            self.identificaton_worker.start()

    def on_identify_progress(self, frame_number, parameters):
        n_frames = self.info[0]['Frames']
        box = parameters['Box Size']
        mmlg = parameters['Minimum LGM']
        message = 'Identifying in frame {:,}/{:,} (Box Size: {:,}; Minimum LGM: {:,})...'.format(frame_number,
                                                                                                 n_frames,
                                                                                                 box,
                                                                                                 mmlg)
        self.status_bar.showMessage(message)

    def on_identify_finished(self, parameters, roi, identifications, fit_afterwards):
        if len(identifications):
            self.locs = None
            self.last_identification_info = parameters.copy()
            self.last_identification_info['ROI'] = roi
            n_identifications = len(identifications)
            box = parameters['Box Size']
            mmlg = parameters['Minimum LGM']
            message = 'Identified {:,} spots (Box Size: {:,}; Minimum LGM: {:,}). Ready for fit.'.format(n_identifications,
                                                                                                         box, mmlg)
            self.status_bar.showMessage(message)
            self.identifications = identifications
            self.ready_for_fit = True
            self.draw_frame()
            if fit_afterwards:
                self.fit()

    def fit(self):
        if self.movie is not None and self.ready_for_fit:
            self.status_bar.showMessage('Preparing fit...')
            parameters = self.parameters_dialog.get_camera_parameters()
            camera = parameters['Camera']
            sensor = localize.CONFIG['Cameras'][camera]['Sensor']
            camera_info = {'sensor': sensor}
            if sensor == 'EMCCD':
                em = parameters['Electron Multiplying']
                readmode = parameters['Readout Mode']
                preamp = parameters['Pre-Amp Gain'] - 1
                camera_info['sensitivity'] = localize.CONFIG['Cameras'][camera]['Sensitivity'][em][readmode][preamp]
                if em:
                    camera_info['gain'] = parameters['EM Real Gain']
                else:
                    camera_info['gain'] = 1
                excitation = parameters['Excitation Wavelength']
                camera_info['qe'] = localize.CONFIG['Cameras'][camera]['Quantum Efficiency'][excitation]
            elif sensor == 'sCMOS':
                readoutrate = parameters['Readout Rate']
                gain = parameters['Gain Setting']
                camera_info['sensitivity'] = localize.CONFIG['Cameras'][camera]['Sensitivity'][readoutrate][gain]
                excitation = parameters['Excitation Wavelength']
                camera_info['qe'] = localize.CONFIG['Cameras'][camera]['Quantum Efficiency'][excitation]
            elif sensor == 'Simulation':
                pass
            self.fit_worker = FitWorker(self.movie, camera_info, self.identifications, self.parameters['Box Size'])
            self.fit_worker.progressMade.connect(self.on_fit_progress)
            self.fit_worker.finished.connect(self.on_fit_finished)
            self.fit_worker.start()

    def on_fit_progress(self, current, n_spots):
        message = 'Fitting spot {:,}/{:,}...'.format(current, n_spots)
        self.status_bar.showMessage(message)

    def on_fit_finished(self, locs, elapsed_time):
        self.status_bar.showMessage('Fitted {:,} spots in {} seconds.'.format(len(locs), elapsed_time))
        self.locs = locs
        self.draw_frame()
        base, ext = os.path.splitext(self.movie_path)
        self.save_locs(base + '_locs.hdf5')

    def fit_in_view(self):
        self.view.fitInView(self.scene.sceneRect(), QtCore.Qt.KeepAspectRatio)

    def zoom_in(self):
        self.view.scale(10 / 7, 10 / 7)

    def zoom_out(self):
        self.view.scale(7 / 10, 7 / 10)

    def save_locs(self, path):
        localize_info = self.last_identification_info.copy()
        localize_info['Generated by'] = 'Picasso Localize'
        info = self.info + [localize_info]
        io.save_locs(path, self.locs, info)

    def save_locs_dialog(self):
        base, ext = os.path.splitext(self.movie_path)
        locs_path = base + '_locs.hdf5'
        path = QtGui.QFileDialog.getSaveFileName(self, 'Save localizations', locs_path, filter='*.hdf5')
        if path:
            self.save_locs(path)

    def localize(self):
        self.identify(fit_afterwards=True)


class IdentificationWorker(QtCore.QThread):

    progressMade = QtCore.pyqtSignal(int, dict)
    finished = QtCore.pyqtSignal(dict, object, np.recarray, bool)

    def __init__(self, window, fit_afterwards):
        super().__init__()
        self.window = window
        self.movie = window.movie
        self.roi = window.view.roi
        self.parameters = window.parameters
        self.fit_afterwards = fit_afterwards

    def run(self):
        futures = localize.identify_async(self.movie, self.parameters, self.roi)
        not_done = futures
        while not_done:
            done, not_done = wait(futures, 0.1)
            self.progressMade.emit(len(done), self.parameters)
        identifications = np.hstack([_.result() for _ in futures]).view(np.recarray)
        self.finished.emit(self.parameters, self.roi, identifications, self.fit_afterwards)


class FitWorker(QtCore.QThread):

    progressMade = QtCore.pyqtSignal(int, int)
    finished = QtCore.pyqtSignal(np.recarray, float)

    def __init__(self, movie, camera_info, identifications, box):
        super().__init__()
        self.movie = movie
        self.camera_info = camera_info
        self.identifications = identifications
        self.box = box

    def run(self):
<<<<<<< HEAD
        t0 = time.time()
=======
        '''
>>>>>>> de827982
        thread, fit_info = localize.fit_async(self.movie, self.camera_info, self.identifications, self.box)
        while thread.is_alive():
            self.progressMade.emit(fit_info.current, fit_info.n_spots)
            time.sleep(0.1)
        thread.join()   # just in case...
        locs = localize.locs_from_fit_info(fit_info, self.identifications, self.box)
<<<<<<< HEAD
        dt = time.time() - t0
        self.finished.emit(locs, dt)
=======
        self.finished.emit(locs)
        '''
        locs = localize.fit(self.movie, self.camera_info, self.identifications, self.box)
        self.finished.emit(locs)
>>>>>>> de827982


if __name__ == '__main__':
    app = QtGui.QApplication(sys.argv)
    window = Window()
    window.show()

    def excepthook(type, value, tback):
        message = ''.join(traceback.format_exception(type, value, tback))
        errorbox = QtGui.QMessageBox.critical(window, 'An error occured', message)
        errorbox.exec_()
        sys.__excepthook__(type, value, tback)
    sys.excepthook = excepthook

    sys.exit(app.exec_())<|MERGE_RESOLUTION|>--- conflicted
+++ resolved
@@ -875,26 +875,10 @@
         self.box = box
 
     def run(self):
-<<<<<<< HEAD
+
         t0 = time.time()
-=======
-        '''
->>>>>>> de827982
-        thread, fit_info = localize.fit_async(self.movie, self.camera_info, self.identifications, self.box)
-        while thread.is_alive():
-            self.progressMade.emit(fit_info.current, fit_info.n_spots)
-            time.sleep(0.1)
-        thread.join()   # just in case...
-        locs = localize.locs_from_fit_info(fit_info, self.identifications, self.box)
-<<<<<<< HEAD
-        dt = time.time() - t0
-        self.finished.emit(locs, dt)
-=======
-        self.finished.emit(locs)
-        '''
         locs = localize.fit(self.movie, self.camera_info, self.identifications, self.box)
-        self.finished.emit(locs)
->>>>>>> de827982
+        self.finished.emit(locs, time.timet()-t0)
 
 
 if __name__ == '__main__':
